--- conflicted
+++ resolved
@@ -36,22 +36,13 @@
 
 ## :clipboard: Installation
 
-After setting up you Julia installation, open a new REPL and add ProtoSyn.jl using the package manager. Currently, ProtoSyn.jl uses an unregistered dependency to load ONNX files. Make sure to install this dependency **before** adding ProtoSyn.jl:
+After setting up your Julia installation, open a new REPL and add ProtoSyn.jl using the package manager:
 
 ```@julia
-<<<<<<< HEAD
 julia> ] add https://github.com/sergio-santos-group/ProtoSyn.jl.git
 ```
 
 All Julia-based dependencies should be automatically installed/updated. Some functionalities of ProtoSyn.jl interact with external packages or tools (such as Python packages. For example, in order to use TorchANI's energy function, you'll also need to install [Python](https://www.python.org/downloads/) with both [Torch](https://pytorch.org/get-started/locally/) and [TorchANI](https://aiqm.github.io/torchani/start.html) libraries). In either case, upon using ProtoSyn.jl for the first time, users should be prompted to install any additional tool, if they so choose. These warning can be supressed at any time by adding `export JULIA_PROTOSYN_WARN_NON_AVALIABLE_EFC=false` in the user's `.bashrc` file.
-=======
-julia> ] add https://github.com/FluxML/ONNX.jl
-
-julia> ] add https://github.com/sergio-santos-group/ProtoSyn.jl.git
-```
-
-All registered Julia-based dependencies should automatically be installed/updated. Some functionalities of ProtoSyn.jl interact with external packages or tools (such as Python packages. For example, in order to use TorchANI's energy function, you'll also need to install [Python](https://www.python.org/downloads/) with both [Torch](https://pytorch.org/get-started/locally/) and [TorchANI](https://aiqm.github.io/torchani/start.html) libraries). In either case, upon `using ProtoSyn.jl` for the first time, users should be prompted to install any additional tool, if they so choose. These warning can be supressed at any time by adding `export JULIA_PROTOSYN_WARN_NON_AVALIABLE_EFC=false` in the user's `.bashrc`.
->>>>>>> e075f106
 
 For trying out new features, consider using the development branch of ProtoSyn.jl instead. Be aware that some bugs and missing documentation are to be expected when using the latest versions.
 
