--- conflicted
+++ resolved
@@ -25,27 +25,9 @@
 # )
 
 
-<<<<<<< HEAD
 using Documenter, ProtoSyn
 
 makedocs(sitename = "Test")
-=======
-makedocs(
-    format = Documenter.HTML(),
-    sitename = "ProtoSyn.jl",
-    pages = [
-        "Home" => "index.md",
-        "Manual" => [
-            "Common" => "common.md",
-            "Forcefield" => "forcefield.md",
-            "Mutators" => "mutators.md",
-            "Drivers" => "drivers.md",
-            "Print" => "print.md",
-            "Aux" => "aux.md"
-        ],
-    ]
-)
->>>>>>> 8ed83b1c
 
 deploydocs(
     repo = "github.com/JosePereiraUA/ProtoSyn.jl.git",
