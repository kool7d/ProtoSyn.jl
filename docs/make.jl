--- conflicted
+++ resolved
@@ -11,17 +11,5 @@
             "Print" => "print.md",
             "Aux" => "aux.md"
         ],
-<<<<<<< HEAD
-    ]
-)
-
-deploydocs(
-    repo = "github.com/sergio-santos-group/ProtoSyn.jl.git",
-    deps = nothing,
-    make = nothing,
-    target = "build",
-)
-=======
 ])
-deploydocs(repo = "github.com/JosePereiraUA/ProtoSyn.jl.git")
->>>>>>> a5782d0e
+deploydocs(repo = "github.com/JosePereiraUA/ProtoSyn.jl.git")