if Base.HOME_PROJECT[] !== nothing
    Base.HOME_PROJECT[] = abspath(Base.HOME_PROJECT[])
  end

using Documenter, ProtoSyn

push!(LOAD_PATH,"../src/")

makedocs(
    format = :html,
    sitename = "ProtoSyn.jl",
    pages = [
        "Home" => "index.md",
        "Guide" => "guide.md",
        "Manual" => [
            "Common" => "common.md",
            "Forcefield" => "forcefield.md",
<<<<<<< HEAD
            "Mutators" => "mutators.md",
            "Drivers" => "drivers.md",
            "Print" => "print.md",
            "Aux" => "aux.md"
        ],
    ]

=======
        ],
    ]
>>>>>>> 7699779e
)

deploydocs(
    repo = "github.com/sergio-santos-group/ProtoSyn.jl.git",
    osname = "linux",
    julia = "1.0",
    deps = nothing,
    make = nothing,
    target = "build",
)<|MERGE_RESOLUTION|>--- conflicted
+++ resolved
@@ -15,18 +15,12 @@
         "Manual" => [
             "Common" => "common.md",
             "Forcefield" => "forcefield.md",
-<<<<<<< HEAD
             "Mutators" => "mutators.md",
             "Drivers" => "drivers.md",
             "Print" => "print.md",
             "Aux" => "aux.md"
         ],
     ]
-
-=======
-        ],
-    ]
->>>>>>> 7699779e
 )
 
 deploydocs(
