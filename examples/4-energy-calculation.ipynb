{
 "cells": [
  {
   "cell_type": "markdown",
   "metadata": {},
   "source": [
    "### Welcome to the ProtoSyn.jl examples\n",
    "\n",
    "# 4 - Energy Calculation\n",
    "\n",
<<<<<<< HEAD
    "When comparing two or more molecular structures, it's useful to have a way to measure the fitness (or how \"real\" a structure is). This is often achieved by applying an energy funcion: a set of energy component calculations summed to return a fitness gauge. In ProtoSyn, this is easily achieved by applying the default `EnergyFunction` or creating a new or custom function. For this example, we will load the 2A3D proteic structure."
   ],
   "cell_type": "markdown",
   "metadata": {}
  },
  {
   "cell_type": "code",
   "execution_count": 33,
   "metadata": {},
   "outputs": [],
   "source": [
    "using ProtoSyn"
=======
    "When comparing two or more molecular structures, it's usefull to have a way to measure the fitness (or how \"real\" a structure is). This is often achieved by applying an energy funcion: a set of energy component calculations summed to return a fitness gauge. In ProtoSyn, this is easily achieved by applying the default `EnergyFunction` or creating a new or custom function. For this example, we will load the 2A3D proteic structure."
>>>>>>> a3da8ca6
   ]
  },
  {
   "cell_type": "code",
   "execution_count": 18,
   "metadata": {},
   "outputs": [
    {
     "data": {
      "text/plain": [
       "ProtoSyn.SIMD_1"
      ]
     },
     "execution_count": 18,
     "metadata": {},
     "output_type": "execute_result"
    }
   ],
   "source": [
    "using ProtoSyn\n",
    "ProtoSyn.acceleration.active = ProtoSyn.SIMD_1"
   ]
  },
  {
   "cell_type": "code",
   "execution_count": 19,
   "metadata": {},
   "outputs": [],
   "source": [
    "pose = ProtoSyn.Peptides.load(\"data/2a3d.pdb\")\n",
    "ProtoSyn.Peptides.assign_default_atom_names!(pose)\n",
    "ProtoSyn.Peptides.Calculators.Electrostatics.assign_default_charges!(pose);"
   ]
  },
  {
   "cell_type": "code",
   "execution_count": 20,
   "metadata": {},
   "outputs": [
    {
     "data": {
      "text/plain": [
       "🗲  Energy Function (7 components):\n",
       "+----------------------------------------------------------------------+\n",
       "| Index | Component name                                | Weight (α)   |\n",
       "+----------------------------------------------------------------------+\n",
       "| 1     | TorchANI_ML_Model                             |   3.00e-04   |\n",
       "| 2     | All_Atom_Clash_Rest                           |       1.00   |\n",
       "| 3     | Bond_Distance_Rest                            |       0.05   |\n",
       "| 4     | Hydrogen_Bonds                                |       0.50   |\n",
       "| 5     | Coulomb                                       |       0.60   |\n",
       "| 6     | GB_Solvation                                  |       0.50   |\n",
       "| 7     | SASA                                          |   3.00e-03   |\n",
       "+----------------------------------------------------------------------+\n",
       " ● Update forces: false\n",
       " ● Selection: Set\n",
       " └── TrueSelection (Atom)\n"
      ]
     },
     "execution_count": 20,
     "metadata": {},
     "output_type": "execute_result"
    }
   ],
   "source": [
    "energy_function = ProtoSyn.Common.default_energy_function()"
   ]
  },
  {
   "cell_type": "code",
   "execution_count": 21,
   "metadata": {},
   "outputs": [
    {
     "data": {
      "text/plain": [
       "10.94244275999175"
      ]
     },
     "execution_count": 21,
     "metadata": {},
     "output_type": "execute_result"
    }
   ],
   "source": [
    "energy_function(pose)"
   ]
  },
  {
   "cell_type": "markdown",
   "metadata": {},
   "source": [
    "Since our energy function had multiple energy components, we can analyze each individual contribution in the `pose.state.e` dictionary."
   ]
  },
  {
   "cell_type": "code",
   "execution_count": 22,
   "metadata": {},
   "outputs": [
    {
     "data": {
      "text/plain": [
       "Dict{Symbol, Float64} with 8 entries:\n",
       "  :Total               => 10.9424\n",
       "  :TorchANI_ML_Model   => -0.00295364\n",
       "  :SASA                => 4.176\n",
       "  :GB_Solvation        => -4.75801\n",
       "  :Coulomb             => 0.092721\n",
       "  :Hydrogen_Bonds      => -4.66042\n",
       "  :All_Atom_Clash_Rest => 16.0951\n",
       "  :Bond_Distance_Rest  => 2.08107e-5"
      ]
     },
     "execution_count": 22,
     "metadata": {},
     "output_type": "execute_result"
    }
   ],
   "source": [
    "pose.state.e"
   ]
  },
  {
   "cell_type": "markdown",
   "metadata": {},
   "source": [
    "By setting the `update_forces` flag to true, when calling the energy function, we can also calculate the forces felt on each atom of the Pose."
   ]
  },
  {
   "cell_type": "code",
   "execution_count": 23,
   "metadata": {},
   "outputs": [
    {
     "ename": "LoadError",
     "evalue": "TypeError: in keyword argument v, expected Union{Nothing, Tuple{Float64, Float64, Float64}}, got a value of type SIMD.Vec{4, Float64}",
     "output_type": "error",
     "traceback": [
      "TypeError: in keyword argument v, expected Union{Nothing, Tuple{Float64, Float64, Float64}}, got a value of type SIMD.Vec{4, Float64}",
      "",
      "Stacktrace:",
      "  [1] macro expansion",
      "    @ ~/ProtoSyn.jl/src/Core/Calculators/Potentials/calculation_stage_simd.jl:67 [inlined]",
      "  [2] macro expansion",
      "    @ ./simdloop.jl:77 [inlined]",
      "  [3] macro expansion",
      "    @ ~/ProtoSyn.jl/src/Core/Calculators/Potentials/calculation_stage_simd.jl:57 [inlined]",
      "  [4] macro expansion",
      "    @ ./simdloop.jl:77 [inlined]",
      "  [5] macro expansion",
      "    @ ~/ProtoSyn.jl/src/Core/Calculators/Potentials/calculation_stage_simd.jl:53 [inlined]",
      "  [6] resolve_calculation(#unused#::Type{ProtoSyn.SIMD_1}, pose::Pose{Topology}, potential::ProtoSyn.Calculators.var\"#bump_potential_charges#29\"{ProtoSyn.Calculators.var\"#bump_potential_charges#28#30\"{Float64, Float64}}, update_forces::Bool, verlet_list::Nothing, coords::Vector{Float64}, mask::Mask{Atom}, indexes::Vector{Int64})",
      "    @ ProtoSyn.Calculators ~/ProtoSyn.jl/src/Core/Calculators/Potentials/calculation_stage_simd.jl:32",
      "  [7] resolve_selection(A::Type{ProtoSyn.SIMD_1}, pose::Pose{Topology}, potential::Function, update_forces::Bool, verlet_list::Nothing, selection::TrueSelection{ProtoSyn.Stateless, Atom}, mask::typeof(ProtoSyn.Calculators.get_intra_residue_mask))",
      "    @ ProtoSyn.Calculators ~/ProtoSyn.jl/src/Core/Calculators/Potentials/selection_stage.jl:58",
      "  [8] apply_potential",
      "    @ ~/ProtoSyn.jl/src/Core/Calculators/Potentials/potentials.jl:17 [inlined]",
      "  [9] calc_coulomb(::Type{ProtoSyn.SIMD_1}, pose::Pose{Topology}, selection::TrueSelection{ProtoSyn.Stateless, Atom}, update_forces::Bool; mask::typeof(ProtoSyn.Calculators.get_intra_residue_mask), vlist::Nothing, potential::ProtoSyn.Calculators.var\"#bump_potential_charges#29\"{ProtoSyn.Calculators.var\"#bump_potential_charges#28#30\"{Float64, Float64}})",
      "    @ ProtoSyn.Calculators.Electrostatics ~/ProtoSyn.jl/src/Core/Calculators/electrostatics.jl:199",
      " [10] (::ProtoSyn.Calculators.EnergyFunction)(pose::Pose{Topology}; update_forces_overwrite::Bool)",
      "    @ ProtoSyn.Calculators ~/ProtoSyn.jl/src/Core/Calculators/energy_function.jl:224",
      " [11] top-level scope",
      "    @ In[23]:1",
      " [12] eval",
      "    @ ./boot.jl:373 [inlined]",
      " [13] include_string(mapexpr::typeof(REPL.softscope), mod::Module, code::String, filename::String)",
      "    @ Base ./loading.jl:1196"
     ]
    }
   ],
   "source": [
    "energy_function(pose, update_forces_overwrite = true)"
   ]
  },
  {
   "cell_type": "code",
   "execution_count": null,
   "metadata": {},
   "outputs": [
    {
     "data": {
      "text/plain": [
       "3×1140 Matrix{Float64}:\n",
       " -1.0026e-5   1.14238e-5  -0.0166671  …  -0.365434   0.568672  -0.551533\n",
       " -3.64531e-6  7.01899e-7  -0.0198531      0.262988   0.150171  -0.200869\n",
       " -1.6739e-6   5.0517e-6   -0.0110529     -0.148427  -0.188661   0.19224"
      ]
     },
     "execution_count": 16,
     "metadata": {},
     "output_type": "execute_result"
    }
   ],
   "source": [
    "pose.state.f"
   ]
  },
  {
   "cell_type": "markdown",
   "metadata": {},
   "source": [
    "The energy function is completly modifiable, the user can add or remove components, as well as change the weight bias given to each one, as exemplified bellow. "
   ]
  },
  {
   "cell_type": "code",
   "execution_count": null,
   "metadata": {},
   "outputs": [
    {
     "ename": "LoadError",
     "evalue": "KeyError: key \"Caterpillar_Solvation\" not found",
     "output_type": "error",
     "traceback": [
      "KeyError: key \"Caterpillar_Solvation\" not found",
      "",
      "Stacktrace:",
      " [1] getindex",
      "   @ ./dict.jl:481 [inlined]",
      " [2] getindex(energy_function::ProtoSyn.Calculators.EnergyFunction, name::String)",
      "   @ ProtoSyn.Calculators ~/ProtoSyn.jl/src/Core/Calculators/energy_function.jl:129",
      " [3] top-level scope",
      "   @ In[17]:1",
      " [4] eval",
      "   @ ./boot.jl:373 [inlined]",
      " [5] include_string(mapexpr::typeof(REPL.softscope), mod::Module, code::String, filename::String)",
      "   @ Base ./loading.jl:1196"
     ]
    }
   ],
   "source": [
    "energy_function[\"Caterpillar_Solvation\"].α = 0.03;\n",
    "energy_function"
   ]
  },
  {
   "cell_type": "code",
   "execution_count": null,
   "metadata": {},
   "outputs": [
    {
     "data": {
      "text/plain": [
       "-0.10164740027243191"
      ]
     },
     "execution_count": 24,
     "metadata": {},
     "output_type": "execute_result"
    }
   ],
   "source": [
    "energy_function(pose)"
   ]
  },
  {
   "cell_type": "markdown",
   "metadata": {},
   "source": [
    "As we can see, the resulting energy is now different. Besides altering the `α` weight bias, some `EnergyFunctionComponent` instances have a set of settings, specific for each one, that can be fine tuned. for example, we can set the bond distance restraint to a lower distance."
   ]
  },
  {
   "cell_type": "code",
   "execution_count": null,
   "metadata": {},
   "outputs": [
    {
     "data": {
      "text/plain": [
       "          Name : Bond_Distance_Restraint\n",
       "    Weight (α) : 1.0\n",
       " Update forces : true\n",
       "       Setings :\n",
       "            :x0 => 0.2\n"
      ]
     },
     "execution_count": 31,
     "metadata": {},
     "output_type": "execute_result"
    }
   ],
   "source": [
    "energy_function[\"Bond_Distance_Restraint\"].settings[:x0] = 0.2\n",
    "energy_function[\"Bond_Distance_Restraint\"]"
   ]
  },
  {
   "cell_type": "code",
   "execution_count": null,
   "metadata": {},
   "outputs": [
    {
     "data": {
      "text/plain": [
       "365.8297953062032"
      ]
     },
     "execution_count": 32,
     "metadata": {},
     "output_type": "execute_result"
    }
   ],
   "source": [
    "energy_function(pose)"
   ]
  },
  {
   "cell_type": "markdown",
   "metadata": {},
   "source": [
    "Which, of course, results in an absurd increase in energy of the system.\n",
    "\n",
    "## Conclusion\n",
    "\n",
    "In this brief example we took a look at how to gauge the fitness of a structure, using the default Energy Function instance of ProtoSyn, as well as how to modify and fine tune each of the individual energy function component instances that compose the energy function."
   ]
  }
 ],
 "metadata": {
  "kernelspec": {
   "display_name": "Julia 1.7.2",
   "language": "julia",
   "name": "julia-1.7"
  },
  "language_info": {
   "file_extension": ".jl",
   "mimetype": "application/julia",
   "name": "julia",
   "version": "1.7.2"
  },
  "orig_nbformat": 4,
  "vscode": {
   "interpreter": {
    "hash": "767d51c1340bd893661ea55ea3124f6de3c7a262a8b4abca0554b478b1e2ff90"
   }
  }
 },
 "nbformat": 4,
 "nbformat_minor": 2
}<|MERGE_RESOLUTION|>--- conflicted
+++ resolved
@@ -8,8 +8,7 @@
     "\n",
     "# 4 - Energy Calculation\n",
     "\n",
-<<<<<<< HEAD
-    "When comparing two or more molecular structures, it's useful to have a way to measure the fitness (or how \"real\" a structure is). This is often achieved by applying an energy funcion: a set of energy component calculations summed to return a fitness gauge. In ProtoSyn, this is easily achieved by applying the default `EnergyFunction` or creating a new or custom function. For this example, we will load the 2A3D proteic structure."
+    "When comparing two or more molecular structures, it's useful to have a way to measure the fitness (or how \"real\" a structure is). This is often achieved by applying an energy funcion: a set of energy component calculations summed to return a fitness gauge. In ProtoSyn.jl, this is easily achieved by applying the default `EnergyFunction` or creating a new or custom function. For this example, we will load the 2A3D proteic structure."
    ],
    "cell_type": "markdown",
    "metadata": {}
@@ -21,9 +20,6 @@
    "outputs": [],
    "source": [
     "using ProtoSyn"
-=======
-    "When comparing two or more molecular structures, it's usefull to have a way to measure the fitness (or how \"real\" a structure is). This is often achieved by applying an energy funcion: a set of energy component calculations summed to return a fitness gauge. In ProtoSyn, this is easily achieved by applying the default `EnergyFunction` or creating a new or custom function. For this example, we will load the 2A3D proteic structure."
->>>>>>> a3da8ca6
    ]
   },
   {
@@ -344,26 +340,5 @@
     "In this brief example we took a look at how to gauge the fitness of a structure, using the default Energy Function instance of ProtoSyn, as well as how to modify and fine tune each of the individual energy function component instances that compose the energy function."
    ]
   }
- ],
- "metadata": {
-  "kernelspec": {
-   "display_name": "Julia 1.7.2",
-   "language": "julia",
-   "name": "julia-1.7"
-  },
-  "language_info": {
-   "file_extension": ".jl",
-   "mimetype": "application/julia",
-   "name": "julia",
-   "version": "1.7.2"
-  },
-  "orig_nbformat": 4,
-  "vscode": {
-   "interpreter": {
-    "hash": "767d51c1340bd893661ea55ea3124f6de3c7a262a8b4abca0554b478b1e2ff90"
-   }
-  }
- },
- "nbformat": 4,
- "nbformat_minor": 2
+ ]
 }