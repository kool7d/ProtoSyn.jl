--- conflicted
+++ resolved
@@ -1,207 +1,8 @@
-# module Dihedral
-
-# using ..Common
-# using ..Aux
-
-# @doc raw"""
-#     ConfigParameters(p_mut::Float64 = 0.1)
-
-# Define the runtime parameters for Dihedral movements.
-
-# # Arguments
-# - `p_mut::Float64`: Probability of mutation of this dihedral (Default: 0.1).
-
-# # Examples
-# ```julia-repl
-# julia> Mutators.Diehdral.ConfigParameters(0.2)
-# ConfigParameters(p_mut=0.2)
-
-# julia> Mutators.Diehdral.ConfigParameters()
-# ConfigParameters(p_mut=0.1)
-# ```
-# """
-# struct ConfigParameters
-
-#     pmut::Float64
-
-#     ConfigParameters(; p_mut::Float64 = 0.1) = new(p_mut)
-# end
-# Base.show(io::IO, b::ConfigParameters) = print(io, "ConfigParameters(p_mut=$(b.p_mut))")
-
-# # ----------------------------------------------------------------------------------------------------------
-
-# @doc raw"""
-#     NewDihedral(a1::Int64, a2::Int64, a3::Int64, a4::Int64, movable::Array{Int64, 1}, residue::Union{Common.Residue, Int64}, dtype::String)
-
-# Define a dihedral.
-
-# # Arguments
-# - `a1::Int64, a2::Int64, a3::Int64, a4::Int64`: *global* atom indices.
-# - `movable::Array{Int64, 1}`: List of *global* atom indices that will be moved during the dihedral movement in *this* residue.
-# - `residue::Union{Common.Residue, Int64}`: Residue that this dihedral belongs to. Should be a [`Common.Residue`](@ref) object.
-# - `dtype::String`: Dihedral type (i.e. "PHI", "PSI", ...)
-
-# # Examples
-# ```julia-repl
-# julia> Mutators.Diehdral.NewDihedral(2, 3, 5, 7, [5, 6], Common.Residue([1, 2, 3, 4, 5, 6], (...), "A"), "PSI")
-# Dihedral(a1=2, a2=3, a3=5, a4=7, movable=[5, 6], residue=Common.Residue(atoms=[1, 2, 3, 4, 5, 6], next=V, name=A), type="PSI")
-# ```
-# See also: [`load_topology`](@ref)
-# """
-# mutable struct NewDihedral
-#     a1::Int64
-#     a2::Int64
-#     a3::Int64
-#     a4::Int64
-#     movable::Array{Int64, 1}
-#     residue::Union{Common.Residue, Int64}
-#     dtype::String
-# end
-# Base.show(io::IO, b::NewDihedral) = print(io, "Dihedral(a1=$(b.a1), a2=$(b.a2), a3=$(b.a3), a4=$(b.a4), movable=$(b.movable), residue=$(b.residue), type=$(b.dtype))")
-
-# # ------------------------------------------------------------------------------------------------------------
-
-# @doc raw"""
-#     load_topology(p::Dict{String, Any})
-
-# Parse a dictionary containing the dihedral and residue topology. Return a [`NewDihedral`](@ref) array
-# and a [`Common.Residue`](@ref) array.
-
-# # Examples
-# ```julia-repl
-# julia> Mutators.Diehdral.load_topology(p)
-# (ProtoSyn.Mutators.Dihedral.NewDihedral[...], ProtoSyn.Common.Residue[...])
-# ```
-# See also: [`Aux.read_JSON`](@ref)
-# """
-# function load_topology(p::Dict{String, Any})
-
-#     dihedrals = Array{NewDihedral, 1}()
-#     residues = Array{Common.Residue, 1}()
-
-#     for content in p["dihedrals"]
-#         push!(dihedrals, NewDihedral(
-#             content["a1"],
-#             content["a2"],
-#             content["a3"],
-#             content["a4"],
-#             content["movable"],
-#             content["parent"],
-#             content["type"]
-#         ))
-#     end
-    
-#     for content in p["residues"]
-
-#         #Create residue
-#         new_residue = Common.Residue(
-#             content["atoms"],
-#             content["next"],
-#             content["type"]
-#         )
-        
-#         #Set parent of this residue dihedrals
-#         for dihedral in dihedrals
-#             if dihedral.residue == content["n"]
-#                 dihedral.residue = new_residue
-#             end
-#         end
-        
-#         push!(residues, new_residue)
-#     end
-
-#     #Set correct references for dihedrals previous and next
-#     for residue in residues
-#         try
-#             residue.next = residues[residue.next]
-#         catch LoadError
-#             residue.next = nothing
-#         end
-#     end
-
-#     return dihedrals, residues
-# end
-
-# # -----------------------------------------------------------------------------------------------------------
-
-# @doc raw"""
-#     run!(state::Common.State, dihedrals::Array{NewDihedral, 1}, params::Config.Parameters, angle_sampler::Function[, ostream::IO = stdout])
-
-# Iterate over a list of [`NewDihedral`](@ref) (`dihedrals`) and perform dihedral movements on the current
-# [`Common.State`](@ref). The probability of each dihedral undergo movements is defined in the
-# [`ConfigParameters`](@ref) (`params.pmut`). The new angle is obtained from `angle_sampler`, who should
-# return a `Float64` in radians.
-# After movement, the [`Common.State`](@ref) is updated with the new conformation.
-# Any logging is written to `ostream` (Default: `stdout`).
-
-# # Examples
-# ```julia-repl
-# julia> Mutators.Diehdral.run!(state, dihedrals, params, () -> randn())
-# ```
-# See also: [`rotate_dihedral!`](@ref)
-# """
-# function run!(
-#     state::Common.State,
-#     dihedrals::Array{NewDihedral, 1},
-#     params::ConfigParameters,
-#     angle_sampler::Function;
-#     ostream::IO = stdout)
-    
-#     for dihedral in dihedrals
-#         if rand() < params.pmut
-#             angle::Float64 = angle_sampler()
-#             rotate_dihedral!(state.xyz, dihedral, angle)
-#         end
-#     end
-# end
-
-# # -----------------------------------------------------------------------------------------------------------
-
-# @doc raw"""
-#     rotate_dihedral!(xyz::Array{Float64, 2}, dihedral::NewDihedral, angle::Float64)
-
-# Perform a dihedral movement, adding the provided `angle` (in radians). If the `dihedral.dtype` is "PHI"
-# or "PSI" the `dihedral.residue.next` is also rotated and this is propagated recursively until the end of
-# the molecule. 
-
-# # Examples
-# ```julia-repl
-# julia> Mutators.Diehdral.rotate_dihedral(state.xyz, dihedral, π/2)
-# ```
-# See also: [`run!`](@ref) [`Aux.rotation_matrix_from_axis_angle`](@ref)
-# """
-# function rotate_dihedral!(
-#     xyz::Array{Float64, 2},
-#     dihedral::NewDihedral,
-#     angle::Float64)
-
-#     pivot = xyz[dihedral.a2,:]'
-#     axis = xyz[dihedral.a3,:]' - pivot
-
-#     #Define the rotation matrix based on the rotation axis and angle
-#     rmat = Aux.rotation_matrix_from_axis_angle(axis', angle)
-
-#     #Rotate movable atoms pertaining to this dihedral
-#     xyz[dihedral.movable, :] = (rmat * (xyz[dihedral.movable, :] .- pivot)')' .+ pivot
-
-#     #Rotate all downstream residues
-#     if dihedral.dtype in ["PHI", "PSI"]
-#         residue = dihedral.residue
-#         while residue.next != nothing
-#             residue = residue.next
-#             xyz[residue.atoms, :] = (rmat * (xyz[residue.atoms, :] .- pivot)')' .+ pivot
-#         end
-#     end
-# end
-
-# end
-
 module Dihedral
 
 using ..Common
 using ..Aux
 
-<<<<<<< HEAD
 #TODO: Document structure
 mutable struct DihedralMutator
     dihedrals::Vector{Common.Dihedral}
@@ -210,6 +11,7 @@
     stepsize::Float64
 end
 
+#TODO: Document function
 @doc raw"""
     run!(state::Common.State, dihedrals::Array{NewDihedral, 1}, params::Config.Parameters, angle_sampler::Function[, ostream::IO = stdout])
 
@@ -230,92 +32,6 @@
     for dihedral in mutator.dihedrals
         if rand() < mutator.pmut
             Common.rotate_dihedral!(state.xyz, dihedral, mutator.angle_sampler())
-=======
-@enum DIHEDRALTYPE begin
-    phi   = 0
-    psi   = 1
-    omega = 2
-    chi1  = 3
-    chi2  = 4
-    chi3  = 5
-    chi4  = 6
-    chi5  = 7
-end
-
-
-mutable struct MutableDihedral
-    a1::Int64
-    a2::Int64
-    a3::Int64
-    a4::Int64
-    movable::Vector{Int64}
-    residue::Common.Residue
-    dtype::DIHEDRALTYPE
-end
-
-
-mutable struct DihedralMutator
-    dihedrals::Vector{MutableDihedral}
-    pmut::Float64
-    angle_sampler::Function
-    stepsize::Float64
-end
-
-
-function load_topology(p::Dict{String, Any})
-
-    residues = Dict(d["n"]=>Common.Residue(d["atoms"],d["next"],d["type"]) for d in p["residues"])
-    
-    str2enum = Dict(string(s) => s for s in instances(DIHEDRALTYPE))
-    
-    dihedrals = [
-        MutableDihedral(d["a1"], d["a2"], d["a3"], d["a4"],
-            d["movable"], residues[d["parent"]], str2enum[lowercase(d["type"])])
-        for d in p["dihedrals"]
-    ]
-    
-    # Set correct references for dihedrals previous and next
-    for residue in values(residues)
-        residue.next = get(residues, residue.next, nothing)
-    end
-
-    return dihedrals, residues
-end
-
-
-@inline function run!(state::Common.State, mutator::DihedralMutator)
-    for dihedral in mutator.dihedrals
-        if rand() < mutator.pmut
-            angle = mutator.stepsize * mutator.angle_sampler()
-            rotate_dihedral!(state.xyz, dihedral, angle)
-        end
-    end
-end
-
-
-@inline function rotate_dihedral!(
-    xyz::Array{Float64,2},
-    dihedral::MutableDihedral,
-    angle::Float64)
-
-    pivot = xyz[dihedral.a2, :]'
-    axis  = xyz[dihedral.a3, :] - pivot'
-    
-    # Define the rotation matrix based on the rotation axis and angle
-    rmat = Aux.rotation_matrix_from_axis_angle(axis, angle)
-
-    #Rotate movable atoms pertaining to this dihedral
-    xyz[dihedral.movable, :] = (rmat * (xyz[dihedral.movable, :] .- pivot)')' .+ pivot
-
-    
-    # Rotate all downstream residues
-    if dihedral.dtype < omega
-        idxs = Vector{Int64}()
-        residue = dihedral.residue
-        while residue.next != nothing
-            residue = residue.next
-            append!(idxs, residue.atoms)
->>>>>>> 68075959
         end
         xyz[idxs, :] = (rmat * (xyz[idxs, :] .- pivot)')' .+ pivot
     end
