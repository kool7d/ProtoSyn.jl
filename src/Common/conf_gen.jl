@doc raw"""
    apply_ss!(state::State, dihedrals::Vector{Dihedral}, ss::String)

Apply predefined angles to all `PHI` and `PSI` dihedrals defined in `dihedrals`, based on the provided `ss`, changing the State.xyz
to apply the secondary structure. The applied angles (in degrees) are the following:

Beta sheet ("E"):
PHI = -139.0 | PSI = 135.0
Alpha helix ("H"):
PHI = -57.0  | PSI = -47.0

# Examples
```julia-repl
julia> Common.apply_ss!(state, dihedrals, "CCCHHHHCCEEEECCC")
```
See also: [`infer_ss`](@ref)
"""
function apply_ss!(state::State, dihedrals::Vector{Dihedral}, ss::String)

    # Save secondary structure as metadata
    state.metadata.ss = infer_ss(dihedrals, ss)

    # Define target values for dihedral angles
    t_angles = Dict(
<<<<<<< HEAD
        'E' => Dict(phi => deg2rad(-139.0), psi => deg2rad(135.0)),
        'H' => Dict(phi => deg2rad(-57.0),  psi => deg2rad(-47.0)))
=======
        'E'  => Dict(phi => deg2rad(-139.0), psi => deg2rad(135.0)),
        'H' => Dict(phi => deg2rad(-57.0),  psi => deg2rad(-47.0))
    )
>>>>>>> 24ab04df

    index::Int64 = 0
    for dihedral in dihedrals
        #Verify input so that only the phi and psi dihedrals are iterated over
        dihedral.dtype > omega ? continue : nothing
        dihedral.dtype == psi ? index += 1 : nothing
<<<<<<< HEAD
        index > length(ss) ? error("The length of the secondary stucture string is inferior to the phi and psi count in the molecule.") : nothing
        ss[index] == 'C' ? continue : nothing

        rotate_dihedral_to!(state.xyz, dihedral, t_angles[ss[index]][dihedral.dtype])
=======
        if index > length(ss)
            error("The length of the secondary stucture string is inferior to the phi and psi count in the molecule.")
        end
        ss[index] == 'C' ? continue : nothing

        #Calculate the current angle
        current_angle = Aux.calc_dih_angle(
            state.xyz[dihedral.a1, :],
            state.xyz[dihedral.a2, :],
            state.xyz[dihedral.a3, :],
            state.xyz[dihedral.a4, :])
    
        # Calculate necessary displacement to target angles
        displacement = t_angles[ss[index]][dihedral.dtype] - current_angle

        # Apply displacement and rotate
        rotate_dihedral!(state.xyz, dihedral, displacement)
>>>>>>> 24ab04df
    end

end


@doc raw"""
    infer_ss(dihedrals::Vector{Dihedral}, ss::String)::Vector{SecondaryStructureMetadata}
"""
function infer_ss(dihedrals::Vector{Dihedral}, ss::String)::Vector{SecondaryStructureMetadata}
    return infer_ss([x.residue for x in filter(x -> x.dtype == phi, dihedrals)], ss)
end

@doc raw"""
    infer_ss(residues::Dict{Int64, Residue}, ss::String)::Vector{SecondaryStructureMetadata}
"""
function infer_ss(residues::Dict{Int64, Residue}, ss::String)::Vector{SecondaryStructureMetadata}
    infer_ss(collect(values(residues)), ss)
end

@doc raw"""
    infer_ss(residues::Vector{Residue}, ss::String)::Vector{SecondaryStructureMetadata}

Read the provided secondary structure string `ss` and infer the [`SecondaryStructureMetadata`](@ref) [`Metadata`](@ref) from the provided list of residues/dihedrals.

# Examples
```julia-repl
julia> Common.infer_ss(dihedrals, "CCCHHHHCCEEEECCC")
2-element Array{ProtoSyn.Common.SecondaryStructureMetadata,1}:
 SecondaryStructureMetadata(ss_type=HELIX, name=HA, I-4 <-> A-7, conf=1)  
 SecondaryStructureMetadata(ss_type=SHEET, name=BA, A-10 <-> V-13, conf=1)
```
"""
function infer_ss(residues::Vector{Residue}, ss::String)::Vector{SecondaryStructureMetadata}

    conv_type = Dict('H' => SS.HELIX, 'E' => SS.SHEET)
    conv_name = Dict('H' => "HA", 'E' => "BA")

    sec_str = SecondaryStructureMetadata[]
    last_ss::Char = ss[1]
    i_idx::Int64 = 1
    for (index, curr_ss) in enumerate(ss)
        if curr_ss != last_ss
            if last_ss in ['H', 'E']
                push!(sec_str, SecondaryStructureMetadata(conv_type[last_ss], conv_name[last_ss], residues[i_idx].name, i_idx, residues[index - 1].name, index - 1, 1))
            end
            i_idx = index
        end
        last_ss = curr_ss
    end
    return sec_str
end


<<<<<<< HEAD
@doc raw"""
    infer_ss(dihedrals::Vector{Dihedral}, ss::String)::Vector{SecondaryStructureMetadata}
"""
function infer_ss(dihedrals::Vector{Dihedral}, ss::String)::Vector{SecondaryStructureMetadata}
    return infer_ss([x.residue for x in filter(x -> x.dtype == phi, dihedrals)], ss)
end

@doc raw"""
    infer_ss(residues::Dict{Int64, Residue}, ss::String)::Vector{SecondaryStructureMetadata}
"""
function infer_ss(residues::Dict{Int64, Residue}, ss::String)::Vector{SecondaryStructureMetadata}
    infer_ss(collect(values(residues)), ss)
end

@doc raw"""
    infer_ss(residues::Vector{Residue}, ss::String)::Vector{SecondaryStructureMetadata}

Read the provided secondary structure string `ss` and infer the [`SecondaryStructureMetadata`](@ref) [`Metadata`](@ref) from the provided list of residues/dihedrals.

# Examples
```julia-repl
julia> Common.infer_ss(dihedrals, "CCCHHHHCCEEEECCC")
2-element Array{ProtoSyn.Common.SecondaryStructureMetadata,1}:
 SecondaryStructureMetadata(ss_type=HELIX, name=HA, I-4 <-> A-7, conf=1)  
 SecondaryStructureMetadata(ss_type=SHEET, name=BA, A-10 <-> V-13, conf=1)
```
"""
function infer_ss(residues::Vector{Residue}, ss::String)::Vector{SecondaryStructureMetadata}

    conv_type = Dict('H' => SS.HELIX, 'E' => SS.SHEET)
    conv_name = Dict('H' => "HA", 'E' => "BA")

    sec_str = SecondaryStructureMetadata[]
    last_ss::Char = ss[1]
    i_idx::Int64 = 1
    for (index, curr_ss) in enumerate(ss)
        if curr_ss != last_ss
            if last_ss in ['H', 'E']
                push!(sec_str, SecondaryStructureMetadata(conv_type[last_ss], conv_name[last_ss], residues[i_idx].name, i_idx, residues[index - 1].name, index - 1, 1))
            end
            i_idx = index
        end
        last_ss = curr_ss
    end
    return sec_str
end


=======
>>>>>>> 24ab04df
@doc raw"""
    apply_dihedrals_from_file!(state::State, bb_dihedrals::Vector{Dihedral}, file_i::String)

Read the input file `file_i`, extract the dihedrals angles and apply to the backbone dihedrals `bb_dihedrals` of `state`.

# Examples
```julia-repl
julia> Common.apply_initial_conf(state, bb_dihedrals, "native_conf.pdb")
```
"""
function apply_dihedrals_from_file!(state::State, bb_dihedrals::Vector{Dihedral}, file_i::String)

    #Extract backbone coordinates
    backbone = Vector{Vector{Float64}}()
    open(file_i, "r") do f
        for line in eachline(f)
            if startswith(line, "ATOM") && string(strip(line[13:16])) in ["N", "CA", "C"]
                push!(backbone, map(x -> 0.1*parse(Float64, x), [line[31:38], line[39:46], line[47:54]]))
            end
        end
    end

    #Calculate native dihedrals and rotate on state
    count::Int64 = 0
    cd = 1
    for i in 1:(length(backbone) - 3)
        if i == (2 + 3 * count)
            count += 1
            continue
        end
        current_angle = Aux.calc_dih_angle(state.xyz[bb_dihedrals[cd].a1, :], state.xyz[bb_dihedrals[cd].a2, :], state.xyz[bb_dihedrals[cd].a3, :], state.xyz[bb_dihedrals[cd].a4, :])
        displacement = Aux.calc_dih_angle(backbone[i], backbone[i + 1], backbone[i + 2], backbone[i + 3]) - current_angle
        rotate_dihedral!(state.xyz, bb_dihedrals[cd], displacement)
        cd += 1
    end

end


<<<<<<< HEAD
@doc raw"""
    stretch_conformation!(state::State, dihedrals::Vector{Dihedral})

Iterate over the `dihedrals` list and rotate all PHI and PSI to 180º.

# Examples
```julia-repl
julia> Common.stretch_conformation!(state, dihedrals)
```
"""
function stretch_conformation!(state::State, dihedrals::Vector{Dihedral})

    for dihedral in dihedrals
        dihedral.dtype > omega ? continue : nothing
        rotate_dihedral_to!(state.xyz, dihedral, 3.1416)
    end
end



=======
>>>>>>> 24ab04df
@doc raw"""
    fix_proline!(state::State, dihedrals::Vector{Dihedral})

( TEMPORARY ) Find all Prolines in the `dihedrals` list and solve the two following issues:
1. Add the first two atoms to the movables list.
2. Rotate the dihedral to be at 0º instead of 180º.

# Examples
```julia-repl
julia> Common.fix_proline(state, dihedrals)
```
"""
function fix_proline!(state::State, dihedrals::Vector{Dihedral})

    for dihedral in dihedrals
        if dihedral.residue.name == "P" && dihedral.dtype == Common.phi
            rotate_dihedral!(state.xyz, dihedral.a2, dihedral.a1, deg2rad(180), Common.phi, dihedral.residue.atoms, dihedral.residue)
            insert!(dihedral.movable, 1, dihedral.residue.atoms[2])
            insert!(dihedral.movable, 1, dihedral.residue.atoms[3])
        end
    end
end<|MERGE_RESOLUTION|>--- conflicted
+++ resolved
@@ -22,44 +22,18 @@
 
     # Define target values for dihedral angles
     t_angles = Dict(
-<<<<<<< HEAD
         'E' => Dict(phi => deg2rad(-139.0), psi => deg2rad(135.0)),
         'H' => Dict(phi => deg2rad(-57.0),  psi => deg2rad(-47.0)))
-=======
-        'E'  => Dict(phi => deg2rad(-139.0), psi => deg2rad(135.0)),
-        'H' => Dict(phi => deg2rad(-57.0),  psi => deg2rad(-47.0))
-    )
->>>>>>> 24ab04df
 
     index::Int64 = 0
     for dihedral in dihedrals
         #Verify input so that only the phi and psi dihedrals are iterated over
         dihedral.dtype > omega ? continue : nothing
         dihedral.dtype == psi ? index += 1 : nothing
-<<<<<<< HEAD
         index > length(ss) ? error("The length of the secondary stucture string is inferior to the phi and psi count in the molecule.") : nothing
         ss[index] == 'C' ? continue : nothing
 
         rotate_dihedral_to!(state.xyz, dihedral, t_angles[ss[index]][dihedral.dtype])
-=======
-        if index > length(ss)
-            error("The length of the secondary stucture string is inferior to the phi and psi count in the molecule.")
-        end
-        ss[index] == 'C' ? continue : nothing
-
-        #Calculate the current angle
-        current_angle = Aux.calc_dih_angle(
-            state.xyz[dihedral.a1, :],
-            state.xyz[dihedral.a2, :],
-            state.xyz[dihedral.a3, :],
-            state.xyz[dihedral.a4, :])
-    
-        # Calculate necessary displacement to target angles
-        displacement = t_angles[ss[index]][dihedral.dtype] - current_angle
-
-        # Apply displacement and rotate
-        rotate_dihedral!(state.xyz, dihedral, displacement)
->>>>>>> 24ab04df
     end
 
 end
@@ -113,7 +87,6 @@
 end
 
 
-<<<<<<< HEAD
 @doc raw"""
     infer_ss(dihedrals::Vector{Dihedral}, ss::String)::Vector{SecondaryStructureMetadata}
 """
@@ -162,8 +135,6 @@
 end
 
 
-=======
->>>>>>> 24ab04df
 @doc raw"""
     apply_dihedrals_from_file!(state::State, bb_dihedrals::Vector{Dihedral}, file_i::String)
 
@@ -203,7 +174,6 @@
 end
 
 
-<<<<<<< HEAD
 @doc raw"""
     stretch_conformation!(state::State, dihedrals::Vector{Dihedral})
 
@@ -224,8 +194,6 @@
 
 
 
-=======
->>>>>>> 24ab04df
 @doc raw"""
     fix_proline!(state::State, dihedrals::Vector{Dihedral})
 
