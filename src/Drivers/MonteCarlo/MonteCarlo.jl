--- conflicted
+++ resolved
@@ -46,17 +46,6 @@
 function DriverConfig(sampler!::F, evaluator!::G, temperature::Float64, n_steps::Int64) where {F <: Function, G <: Function}
     DriverConfig(sampler!, evaluator!, (n::Int64)->temperature, n_steps)
 end
-<<<<<<< HEAD
-Base.show(io::IO, b::DriverConfig) = print(io, "MonteCarlo.DriverConfig(sampler=$(string(b.sampler!)), evaluator=$(string(b.evaluator!)), anneal_fcn=$(string(b.anneal_fcn)), n_steps=$(b.n_steps)")
-
-# TO DO: Documentation
-Base.@kwdef mutable struct DriverState
-    step::Int64          = 0
-    ac_ratio::Float64    = 0.0
-    temperature::Float64 = 0.0
-end
-Base.show(io::IO, b::DriverState) = print(io, "MonteCarlo.DriverState(step=$(b.step), ac_ratio=$(b.ac_ratio), temperature=$(b.temperature))")
-=======
 # Base.show(io::IO, b::DriverConfig) = print(io, "MonteCarlo.DriverConfig(sampler=$(string(b.sampler!)), evaluator=$(string(b.evaluator!)), n_steps=$(b.n_steps), anneal_fcn=$(string(b.anneal_fcn))")
 function Base.show(io::IO, b::DriverConfig)
     print(io, "MonteCarlo.DriverConfig")
@@ -67,24 +56,18 @@
 
 # TO DO: Documentation
 Base.@kwdef mutable struct DriverState <: Drivers.AbstractDriverState
-    step::Int64
-    ac_count::Int = -1.0
+    step::Int64          = 0
+    ac_count::Int        = -1.0
     temperature::Float64 = -1.0
-    completed::Bool = false
+    completed::Bool      = false
 end
 
-DriverState(step=1)
-
-DriverState() = DriverState(0, -1.0, -1.0, false)
-
-# Base.show(io::IO, b::DriverState) = print(io, "MonteCarlo.DriverState(step=$(b.step), ac_ratio=$(b.ac_ratio), temperature=$(b.temperature))")
 function Base.show(io::IO, b::DriverState)
     print(io, "MonteCarlo.DriverState")
     for p in fieldnames(DriverState)
         print(io, "\n   $(String(p)) = $(getproperty(b,p))")
     end
 end
->>>>>>> cb035f7e
 
 # ----------------------------------------------------------------------------------------------------------
 #                                                   RUN
