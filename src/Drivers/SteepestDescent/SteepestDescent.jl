module SteepestDescent

using ..Common
using Printf
using LinearAlgebra

@doc raw"""
    ConfigParameters(n_steps::Int64 = 0, log_freq::Int64 = 0, f_tol::Float64 = 1e-3, max_step:Float64 = 0.1)

Define the runtime parameters for the Monte Carlo Driver.
If `n_steps` is zero, a `single point` energy calculation is performed.

# Arguments
- `n_steps`: Total amount of steps to be performed (if convergence is not achieved before) (Default: 0).
- `log_freq`: Defines the frequency (in steps) of the logs (Default: 0).
- `f_tol`: Force tolerance. Defines a finalization criteria, as the steepest descent is considered converged if the maximum force calculated is below this value (Default = 1e-3).
- `max_step`: Defines the maximum value ɣ that the system can jump when applying the forces (Default: 0.1).

# Examples
```julia-repl
julia> Drivers.SteepestDescent.ConfigParameters(100, 5, 1e-3, 0.1)
Drivers.SteepestDescent.ConfigParameters(n_steps=100, log_freq=5, f_tol=1e-3, max_step=0.1)

julia> Drivers.SteepestDescent.ConfigParameters(f_tol = 1e-6)
Drivers.SteepestDescent.ConfigParameters(n_steps=0, log_freq=0, f_tol=1e-6, max_step=0.1)
```
See also: [`load_parameters`](@ref)
"""
mutable struct ConfigParameters
    
    n_steps::Int64
    log_freq::Int64
    callback_freq::Int64
    f_tol::Float64
    max_step::Float64

<<<<<<< HEAD
    ConfigParameters(; n_steps::Int64 = 0, log_freq::Int64 = 0, f_tol::Float64 = 1e-3, max_step::Float64 = 0.1) = new(n_steps, log_freq, f_tol, max_step)
=======
    ConfigParameters(; n_steps::Int64 = 0, log_freq::Int64 = 1, callback_freq::Int64 = 0, f_tol::Float64 = 1e-3, max_step::Float64 = 0.1) = new(n_steps, log_freq, callback_freq, f_tol, max_step)
>>>>>>> 07ca5604
end
Base.show(io::IO, b::ConfigParameters) = print(io, "Drivers.SteepestDescent.ConfigParameters(n_steps=$(b.n_steps), log_freq=$(b.log_freq), f_tol=$(b.f_tol), max_step=$(b.max_step))")

# ------------------------------------------------------------------------------------------------------------

@doc raw"""
    load_parameters(p::Dict{String, Any})::ConfigParameters

Load the [`ConfigParameters`](@ref) from a dictionary.

# Examples
```julia-repl
julia> Drivers.SteepestDescent.load_parameters(p)
Drivers.SteepestDescent.ConfigParameters(n_steps=100, log_freq=5, f_tol=1e-3, max_step=0.1)
```
See also: [`Aux.read_JSON`](@ref Aux)
"""
function load_parameters(p::Dict{String, Any})::ConfigParameters

    return ConfigParameters(p["n_steps"], p["log_freq"], p["f_tol"], p["max_step"])

end

#TO DO:
# GAMMA SHOULD BE UPDATED BASED ON ENERGY (?)
@doc raw"""
    run!(state::Common.State, evaluator!::Function, params::ConfigParameters[, ostream::IO = stdout, callback::Union{Function, Nothing} = nothing])

Run the main body of the Driver. If `params.n_steps` is zero, a `single point` energy calculation is performed.

# Arguments
- `state::Common.State`: Current state of the system to be modified.
- `evaluator!::Function`: Responsible for evaluating the current `state.energy` and calculate the resulting forces. This function should have the following signature:
```
evaluator!(state::Common.State, do_forces::Bool)
```
- `params::ConfigParameters`: Hold the runtime parameters of the Steepest Descent Driver. 
- `ostream::IO`: (Optional) Any logging will be written to the supplied `ostream`.
- `callback::Union{Function, Nothing}`: (Optional) If present, this function will be called every [`ConfigParameters`](@ref).log_freq. This function should have the following signature:
```
callback(state::Common.State, step::Int64)
```
!!! tip
    The callback function is often a [Print](@ref) function.

# Examples
```julia-repl
julia> Drivers.SteepestDescent.run(state, my_evaluator!, params!, callback = my_callback)
```
See also: [`Forcefield.evalenergy!`](@ref Forcefield)
"""
function run!(
    state::Common.State,
    evaluator!::Function,
    params::ConfigParameters;
    ostream::IO = stdout,
    callback::Union{Function, Nothing} = nothing)

    @inline function get_max_force(f::Array{Float64, 2})
        return sqrt(maximum(sum(f.*f, dims = 2)))
    end

    @inline function logger(s::Int64, e::Float64, f::Float64, g::Float64)
        write(ostream, @sprintf "(SD) Step: %4d | Energy: %9.4f | maxForce: %9.4f | gamma: %8.3e\n" s e f g)
    end
    
    @inline function is_output_step(freq::Int64, step::Int64)
        return ((freq>0) && (step%freq==0))
    end


    # Evaluate initial energy and forces
    energy::Float64 = evaluator!(state, true)
    max_force::Float64  = get_max_force(state.forces)
    energy_old = energy
    
    gamma::Float64 = 1.0#e-5
    step::Int64 = 0
    
    
    if callback != nothing
        callback(state, step)
    end
    logger(step, energy_old, max_force, gamma)
    
    while step < params.n_steps
        step += 1

        #Update system coordinates
        gamma = min(gamma, params.max_step)
        stepsize = gamma / get_max_force(state.forces)
        @. state.xyz += stepsize * state.forces

        # housekeep variables
        energy_old = energy

        # Calculate new energy and forces
        fill!(state.forces, 0.0)
        energy = evaluator!(state, true)
        max_force = get_max_force(state.forces)

<<<<<<< HEAD
        #Callback, if present
        if params.log_freq != 0 && step % params.log_freq == 0
            if callback != nothing
                callback(state, step)
            end
            write(ostream, @sprintf "(SD) Step: %5d | Energy: %9.4f | maxForce: %9.4f\n" step energy max_force)
=======
        # call callback function and output information to log 
        if is_output_step(params.callback_freq, step) && (callback != nothing)
            callback(state, step)
>>>>>>> 07ca5604
        end

        if is_output_step(params.log_freq, step)
            logger(step, energy, max_force, gamma)
        end
        
        # check if force convergence was achieved
        if max_force < params.f_tol
            write(ostream, "Achieved convergence (f_tol < $(params.f_tol)) in $step steps.\n")
            break
        end
        
        # check if gamma is below machine precision
        if gamma < eps()
            write(ostream, "Gamma below machine precision! Exiting ...\n")
            break
        end
        
        # Update gamma
        if energy > energy_old
            gamma *= 0.50
        else
            gamma *= 1.05
        end
    end


    if callback != nothing
        callback(state, step)
    end
    logger(step, energy, max_force, gamma)

end

end<|MERGE_RESOLUTION|>--- conflicted
+++ resolved
@@ -34,11 +34,7 @@
     f_tol::Float64
     max_step::Float64
 
-<<<<<<< HEAD
-    ConfigParameters(; n_steps::Int64 = 0, log_freq::Int64 = 0, f_tol::Float64 = 1e-3, max_step::Float64 = 0.1) = new(n_steps, log_freq, f_tol, max_step)
-=======
     ConfigParameters(; n_steps::Int64 = 0, log_freq::Int64 = 1, callback_freq::Int64 = 0, f_tol::Float64 = 1e-3, max_step::Float64 = 0.1) = new(n_steps, log_freq, callback_freq, f_tol, max_step)
->>>>>>> 07ca5604
 end
 Base.show(io::IO, b::ConfigParameters) = print(io, "Drivers.SteepestDescent.ConfigParameters(n_steps=$(b.n_steps), log_freq=$(b.log_freq), f_tol=$(b.f_tol), max_step=$(b.max_step))")
 
@@ -140,18 +136,9 @@
         energy = evaluator!(state, true)
         max_force = get_max_force(state.forces)
 
-<<<<<<< HEAD
-        #Callback, if present
-        if params.log_freq != 0 && step % params.log_freq == 0
-            if callback != nothing
-                callback(state, step)
-            end
-            write(ostream, @sprintf "(SD) Step: %5d | Energy: %9.4f | maxForce: %9.4f\n" step energy max_force)
-=======
         # call callback function and output information to log 
         if is_output_step(params.callback_freq, step) && (callback != nothing)
             callback(state, step)
->>>>>>> 07ca5604
         end
 
         if is_output_step(params.log_freq, step)
