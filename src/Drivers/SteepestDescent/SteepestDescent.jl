module SteepestDescent

using ..Aux
using ..Common
using ..Drivers

@doc raw"""
    Driver(evaluator!::Function[, n_steps::Int64 = 0, f_tol::Float64 = 1e-3, max_displacement:Float64 = 0.1, callbacks::Tuple{Common.CallbackObject}...])

Define the runtime parameters for the Steepest Descent simulation.
If `n_steps` is zero, a `single point` energy calculation is performed.

# Arguments
- `evaluator!::Function`: Responsible for evaluating the current `state.energy` and calculate the resulting forces. This function should have the following signature:
```
evaluator!(state::Common.State, do_forces::Bool)
```
- `n_steps::Int64`: (Optional) Total amount of steps to be performed (if convergence is not achieved before) (Default: 0).
- `f_tol::Float64`: (Optional) Force tolerance. Defines a finalization criteria, as the steepest descent is considered converged if the maximum force calculated is below this value (Default = 1e-3).
- `max_displacement::Float64`: (Optional) Defines the maximum value ɣ that the system can jump when applying the forces (Default: 0.1).

# Examples
```julia-repl
julia> Drivers.SteepestDescent.Driver(my_evaluator!)
SteepestDescentDriver(evaluator=my_evaluator!, n_steps=100, f_tol=1e-3, max_displacement=0.1)

julia> Drivers.SteepestDescent.Driver(my_evaluator!, 0, 1e-6, 0.1)
SteepestDescentDriver(evaluator=my_evaluator!, n_steps=0, f_tol=1e-6, max_displacement=0.1)
```
!!! tip
    The `my_evaluator!` function often contains an aggregation of pre-defined functions avaliable in [Forcefield](@ref Forcefield). It is possible to combine such functions using the [`@faggregator`](@ref Common) macro.

See also: [`Amber.evaluate!`](@ref Forcefield) [`run!`](@ref)
"""
<<<<<<< HEAD
Base.@kwdef mutable struct DriverConfig{F <: Function}
    
    evaluator!::F
    n_steps::Int64    = 0
    f_tol::Float64    = 1e-3
    max_step::Float64 = 0.1
=======
mutable struct DriverConfig{F <: Function}
    evaluator!::F
    n_steps::Int64
    f_tol::Float64        # (Default: 1e-3)
    max_displacement::Float64     # (Default: 0.1) nm
end
DriverConfig(
    evaluator!::Function;
    n_steps::Int64 = 0,
    f_tol::Float64 = 1e-3,
    max_displacement::Float64 = 0.1) = DriverConfig(evaluator!, n_steps, f_tol, max_displacement)

function Base.show(io::IO, b::DriverConfig)
    print(io, "SteepestDescent.DriverConfig")
    for p in fieldnames(DriverState)
        print(io, "\n   $(String(p)) = $(getproperty(b,p))")
    end
>>>>>>> cb035f7e
end


#TO DO: Documentation
<<<<<<< HEAD
Base.@kwdef mutable struct DriverState
    
    step::Int64        = 0
    step_size::Float64 = 0.0
    max_force::Float64 = 0.0
    gamma::Float64     = 0.0
end
Base.show(io::IO, b::DriverState) = print(io, "SteepestDescent.DriverState(step=$(b.step), step_size=$(b.step_size), max_force=$(b.max_force), gamma=$(b.gamma))")
=======
mutable struct DriverState <: Drivers.AbstractDriverState
    step::Int64         # current step
    step_size::Float64  # current step_size
    max_force::Float64
    converged::Bool
    stalled::Bool
end

DriverState() = DriverState(0, -1.0, -1.0, false, false)
function Base.show(io::IO, b::DriverState)
    print(io, "SteepestDescent.DriverState")
    for p in fieldnames(DriverState)
        print(io, "\n   $(String(p)) = $(getproperty(b,p))")
    end
end
>>>>>>> cb035f7e

# ----------------------------------------------------------------------------------------------------------
#                                                   RUN

@doc raw"""
    run!(state::Common.State, driver::SteepestDescentDriver[, callbacks::::Tuple{Common.CallbackObject}...])

Run the main body of the Driver. If `driver.n_steps` is zero, a `single point` energy calculation is performed.

# Arguments
- `state::Common.State`: Current state of the system to be modified.
- `driver::SteepestDescentDriver`: Defines the parameters for the SteepestDescent simulation. See [`Driver`](@ref).
- `callbacks::Vararg{Common.CallbackObject, N}`: (Optional) Tuple of [`CallbackObject`](@ref Common)s.

The [`CallbackObject`](@ref Common) in this Driver returns the following extra Varargs (in order):
- `max_force::Float64`: The maximum force experienced by the system in the current step.
- `gamma::Float64`: The simulation gamma (ɣ) value for the current step.

!!! tip
    The callback function often contains a [Print](@ref) function.

# Examples
```julia-repl
julia> Drivers.SteepestDescent.run(state, steepest_descent_driver, callback1, callback2, callback3)
```
"""
function run!(state::Common.State, driver_config::DriverConfig, callbacks::Common.CallbackObject...)

    # Evaluate initial energy and forces
    #   start by calculating nonbonded lists:
    #   assuming that each atomic displacement is limited
    #   to 'max_displacement' at each step, then any
    #   2 atoms, if moving in oposite directions, can be
    #   displaced 2*max_displacement from each other.
    #   Therefore, the maximum total displacement during
    #   'nblist_freq' steps is 2*max_displacement*nblist_freq.
    #   Hence, the nblist cutoff is (cutoff + 2*max_displacement*nblist_freq).
    if state.nblist != nothing && state.nblist.cutoff > 0.0
        state.nblist.buffer  = 2.0 * driver_config.max_displacement
        state.nblist.buffer *= driver_config.nblist_freq
    end
    
    update_nblist(state)
    energy = driver_config.evaluator!(state, true)

    # instantiate a new DriverState object.
    # By default, no optimization step has yet been taken
    # apart from calculating the energy and forces for the
    # input state
    driver_state = DriverState()
    driver_state.max_force = get_max_force(state.size, state.forces)
    
    # if max force is already below the requested force tolerance,
    # simply return the current driver state
    driver_state.converged = driver_state.max_force < driver_config.f_tol

    if driver_state.converged
        return driver_state
    end
    
    # Initial callbacks
    @Common.cbcall callbacks state driver_state driver_config
    
    # Initialize γ and backup copy
    γ = 1.0
    backup_state = Common.State(state.size)
    
    #region MAINLOOP
    while driver_state.step < driver_config.n_steps
        
        # save current state to backup
        copy!(backup_state, state)

        # calculate current scaling factor and step size
        γ = min(γ, driver_config.max_displacement)
        driver_state.step_size = γ / driver_state.max_force

        # update coordinates
        @. state.xyz += driver_state.step_size * state.forces

        # update nonbonded lists if required
        # TODO: check nblists 
        if (driver_config.nblist_freq > 0) &&
            (driver_state.step > 0) &&
            (driver_state.step % driver_config.nblist_freq == 0)
            update_nblist(state)
        end

        # Calculate new energy and forces
        # (make sure to reset forces)
        fill!(state.forces, 0.0)
        energy = driver_config.evaluator!(state, true)
        driver_state.max_force = get_max_force(state.size, state.forces)

        # Verify convergence
        driver_state.converged = driver_state.max_force < driver_config.f_tol
        driver_state.stalled = γ < eps()

        if driver_state.converged || driver_state.stalled
            break
        end
        
        # Update gamma
        if energy >= backup_state.energy.total
            γ *= 0.50
            copy!(state, backup_state)
            driver_state.max_force = get_max_force(state.size, state.forces)
        else
            γ *= 1.05
        end

        # update current step and call calback functions (if any)
        driver_state.step += 1
        @Common.cbcall callbacks state driver_state driver_config

    end
    #endregion

    return driver_state
end

end<|MERGE_RESOLUTION|>--- conflicted
+++ resolved
@@ -32,62 +32,41 @@
 
 See also: [`Amber.evaluate!`](@ref Forcefield) [`run!`](@ref)
 """
-<<<<<<< HEAD
 Base.@kwdef mutable struct DriverConfig{F <: Function}
     
     evaluator!::F
     n_steps::Int64    = 0
     f_tol::Float64    = 1e-3
     max_step::Float64 = 0.1
-=======
-mutable struct DriverConfig{F <: Function}
-    evaluator!::F
-    n_steps::Int64
-    f_tol::Float64        # (Default: 1e-3)
-    max_displacement::Float64     # (Default: 0.1) nm
 end
-DriverConfig(
-    evaluator!::Function;
-    n_steps::Int64 = 0,
-    f_tol::Float64 = 1e-3,
-    max_displacement::Float64 = 0.1) = DriverConfig(evaluator!, n_steps, f_tol, max_displacement)
+
+DriverConfig(evaluator!::F) where {F <: Function} = DriverConfig(evaluator! = evaluator!)
 
 function Base.show(io::IO, b::DriverConfig)
     print(io, "SteepestDescent.DriverConfig")
     for p in fieldnames(DriverState)
         print(io, "\n   $(String(p)) = $(getproperty(b,p))")
     end
->>>>>>> cb035f7e
 end
 
 
 #TO DO: Documentation
-<<<<<<< HEAD
-Base.@kwdef mutable struct DriverState
+Base.@kwdef mutable struct DriverState <: Drivers.AbstractDriverState
     
     step::Int64        = 0
-    step_size::Float64 = 0.0
-    max_force::Float64 = 0.0
-    gamma::Float64     = 0.0
-end
-Base.show(io::IO, b::DriverState) = print(io, "SteepestDescent.DriverState(step=$(b.step), step_size=$(b.step_size), max_force=$(b.max_force), gamma=$(b.gamma))")
-=======
-mutable struct DriverState <: Drivers.AbstractDriverState
-    step::Int64         # current step
-    step_size::Float64  # current step_size
-    max_force::Float64
-    converged::Bool
-    stalled::Bool
+    step_size::Float64 = -1.0
+    max_force::Float64 = -1.0
+    converged::Bool    = false
+    stalled::Bool      = false
 end
 
-DriverState() = DriverState(0, -1.0, -1.0, false, false)
 function Base.show(io::IO, b::DriverState)
     print(io, "SteepestDescent.DriverState")
     for p in fieldnames(DriverState)
         print(io, "\n   $(String(p)) = $(getproperty(b,p))")
     end
 end
->>>>>>> cb035f7e
+
 
 # ----------------------------------------------------------------------------------------------------------
 #                                                   RUN
