--- conflicted
+++ resolved
@@ -29,12 +29,8 @@
         - conda activate protosyn
         - python -c "import torchani; torchani.models.ANI2x()"
         - which python
-<<<<<<< HEAD
-        - julia -e 'using Pkg; Pkg.add.(["PyCall"]); ENV["PYTHON"]="/home/travis/miniconda3/envs/protosyn/bin/python"; Pkg.build("PyCall");using PyCall;println("Python for Julia $(PyCall.python) ver. $(PyCall.pyversion)"); run(`$(PyCall.python) -m pip install torch`); run(`$(PyCall.python) -m pip install torchani`)'
-=======
         - julia -e 'using Pkg; Pkg.add.(["PyCall"]); ENV["PYTHON"]="/home/travis/miniconda/envs/protosyn/bin/python"; Pkg.build("PyCall");'
-        - julia -e 'using PyCall;println("Python for Julia $(PyCall.python) ver. $(PyCall.pyversion)");'
->>>>>>> da8ad41e
+        - julia -e 'using PyCall;println("Python for Julia $(PyCall.python) ver. $(PyCall.pyversion)"); run(`$(PyCall.python) -m pip install torch`); run(`$(PyCall.python) -m pip install torchani`)'
         - julia --project=docs/ -e 'using Pkg; Pkg.add("Documenter"); Pkg.instantiate(); Pkg.develop(PackageSpec(path=pwd()))'
         - julia --project=docs/ docs/make.jl
       after_success: skip